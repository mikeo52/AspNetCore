--- conflicted
+++ resolved
@@ -15,11 +15,7 @@
     agentOs: Windows
     timeoutInMinutes: 240
     steps:
-<<<<<<< HEAD
-    - script: .\build.cmd -project src\Hosting\test\FunctionalTests\Microsoft.AspNetCore.Hosting.FunctionalTests.csproj -all -ci /t:Helix /p:IsHelixJob=true /bl:$env:BUILD_SOURCESDIRECTORY\artifacts\logs\SendToHelix.binlog
-=======
     - script: .\build.cmd -all -ci /t:Helix /p:IsHelixJob=true /bl:$env:BUILD_SOURCESDIRECTORY\artifacts\log\SendToHelix.binlog
->>>>>>> 0f962890
       displayName: Run build.cmd helix target
       env:
         SYSTEM_ACCESSTOKEN: $(System.AccessToken) # We need to set this env var to publish helix results to Azure Dev Ops
