// Copyright (c) .NET Foundation. All rights reserved.
// Licensed under the Apache License, Version 2.0. See License.txt in the project root for license information.

using System;
using System.Diagnostics;
using System.Runtime.CompilerServices;
using Microsoft.AspNetCore.Http;
using Microsoft.Extensions.Logging;
using Microsoft.Extensions.Primitives;
using Microsoft.Net.Http.Headers;

namespace Microsoft.AspNetCore.Hosting
{
    internal class HostingApplicationDiagnostics
    {
        private static readonly double TimestampToTicks = TimeSpan.TicksPerSecond / (double)Stopwatch.Frequency;

        private const string ActivityName = "Microsoft.AspNetCore.Hosting.HttpRequestIn";
        private const string ActivityStartKey = ActivityName + ".Start";
        private const string ActivityStopKey = ActivityName + ".Stop";

        private const string DeprecatedDiagnosticsBeginRequestKey = "Microsoft.AspNetCore.Hosting.BeginRequest";
        private const string DeprecatedDiagnosticsEndRequestKey = "Microsoft.AspNetCore.Hosting.EndRequest";
        private const string DiagnosticsUnhandledExceptionKey = "Microsoft.AspNetCore.Hosting.UnhandledException";

        private readonly DiagnosticListener _diagnosticListener;
        private readonly ILogger _logger;

        public HostingApplicationDiagnostics(ILogger logger, DiagnosticListener diagnosticListener)
        {
            _logger = logger;
            _diagnosticListener = diagnosticListener;
        }

        [MethodImpl(MethodImplOptions.AggressiveInlining)]
        public void BeginRequest(HttpContext httpContext, HostingApplication.Context context)
        {
            long startTimestamp = 0;

            if (HostingEventSource.Log.IsEnabled())
            {
                context.EventLogEnabled = true;
                // To keep the hot path short we defer logging in this function to non-inlines
                RecordRequestStartEventLog(httpContext);
            }

            var diagnosticListenerEnabled = _diagnosticListener.IsEnabled();
            var loggingEnabled = _logger.IsEnabled(LogLevel.Critical);

            if (loggingEnabled || (diagnosticListenerEnabled && _diagnosticListener.IsEnabled(ActivityName, httpContext)))
            {
                context.Activity = StartActivity(httpContext, out var hasDiagnosticListener);
                context.HasDiagnosticListener = hasDiagnosticListener;
            }

            if (diagnosticListenerEnabled)
            {
                if (_diagnosticListener.IsEnabled(DeprecatedDiagnosticsBeginRequestKey))
                {
                    startTimestamp = Stopwatch.GetTimestamp();
                    RecordBeginRequestDiagnostics(httpContext, startTimestamp);
                }
            }

            // To avoid allocation, return a null scope if the logger is not on at least to some degree.
            if (loggingEnabled)
            {
                // Scope may be relevant for a different level of logging, so we always create it
                // see: https://github.com/aspnet/Hosting/pull/944
                // Scope can be null if logging is not on.
                context.Scope = _logger.RequestScope(httpContext, context.Activity);

                if (_logger.IsEnabled(LogLevel.Information))
                {
                    if (startTimestamp == 0)
                    {
                        startTimestamp = Stopwatch.GetTimestamp();
                    }

                    // Non-inline
                    LogRequestStarting(context);
                }
            }
            context.StartTimestamp = startTimestamp;
        }

        [MethodImpl(MethodImplOptions.AggressiveInlining)]
        public void RequestEnd(HttpContext httpContext, Exception exception, HostingApplication.Context context)
        {
            // Local cache items resolved multiple items, in order of use so they are primed in cpu pipeline when used
            var startTimestamp = context.StartTimestamp;
            long currentTimestamp = 0;

            // If startTimestamp was 0, then Information logging wasn't enabled at for this request (and calcuated time will be wildly wrong)
            // Is used as proxy to reduce calls to virtual: _logger.IsEnabled(LogLevel.Information)
            if (startTimestamp != 0)
            {
                currentTimestamp = Stopwatch.GetTimestamp();
                // Non-inline
                LogRequestFinished(context, startTimestamp, currentTimestamp);
            }

            if (_diagnosticListener.IsEnabled())
            {
                if (currentTimestamp == 0)
                {
                    currentTimestamp = Stopwatch.GetTimestamp();
                }

                if (exception == null)
                {
                    // No exception was thrown, request was sucessful
                    if (_diagnosticListener.IsEnabled(DeprecatedDiagnosticsEndRequestKey))
                    {
                        // Diagnostics is enabled for EndRequest, but it may not be for BeginRequest
                        // so call GetTimestamp if currentTimestamp is zero (from above)
                        RecordEndRequestDiagnostics(httpContext, currentTimestamp);
                    }
                }
                else
                {
                    // Exception was thrown from request
                    if (_diagnosticListener.IsEnabled(DiagnosticsUnhandledExceptionKey))
                    {
                        // Diagnostics is enabled for UnhandledException, but it may not be for BeginRequest
                        // so call GetTimestamp if currentTimestamp is zero (from above)
                        RecordUnhandledExceptionDiagnostics(httpContext, currentTimestamp, exception);
                    }

                }
            }

            var activity = context.Activity;
            // Always stop activity if it was started
            if (activity != null)
            {
                StopActivity(httpContext, activity, context.HasDiagnosticListener);
            }

            if (context.EventLogEnabled)
            {
                if (exception != null)
                {
                    // Non-inline
                    HostingEventSource.Log.UnhandledException();
                }

                // Count 500 as failed requests
                if (httpContext.Response.StatusCode >= 500)
                {
                    HostingEventSource.Log.RequestFailed();
                }
            }

            // Logging Scope is finshed with
            context.Scope?.Dispose();
        }

        [MethodImpl(MethodImplOptions.AggressiveInlining)]
        public void ContextDisposed(HostingApplication.Context context)
        {
            if (context.EventLogEnabled)
            {
                // Non-inline
                HostingEventSource.Log.RequestStop();
            }
        }

        [MethodImpl(MethodImplOptions.NoInlining)]
        private void LogRequestStarting(HostingApplication.Context context)
        {
            // IsEnabled is checked in the caller, so if we are here just log
            var startLog = new HostingRequestStartingLog(context.HttpContext);
            context.StartLog = startLog;

            _logger.Log(
                logLevel: LogLevel.Information,
<<<<<<< HEAD
                eventId: new EventId(LoggerEventIds.RequestStarting, "RequestStarting"),
                state: new HostingRequestStartingLog(httpContext),
=======
                eventId: LoggerEventIds.RequestStarting,
                state: startLog,
>>>>>>> 0c5e370b
                exception: null,
                formatter: HostingRequestStartingLog.Callback);
        }

        [MethodImpl(MethodImplOptions.NoInlining)]
        private void LogRequestFinished(HostingApplication.Context context, long startTimestamp, long currentTimestamp)
        {
            // IsEnabled isn't checked in the caller, startTimestamp > 0 is used as a fast proxy check
            // but that may be because diagnostics are enabled, which also uses startTimestamp,
            // so check if we logged the start event
            if (context.StartLog != null)
            {
                var elapsed = new TimeSpan((long)(TimestampToTicks * (currentTimestamp - startTimestamp)));

                _logger.Log(
                    logLevel: LogLevel.Information,
<<<<<<< HEAD
                    eventId: new EventId(LoggerEventIds.RequestFinished, "RequestFinished"),
                    state: new HostingRequestFinishedLog(httpContext, elapsed),
=======
                    eventId: LoggerEventIds.RequestFinished,
                    state: new HostingRequestFinishedLog(context, elapsed),
>>>>>>> 0c5e370b
                    exception: null,
                    formatter: HostingRequestFinishedLog.Callback);
            }
        }

        [MethodImpl(MethodImplOptions.NoInlining)]
        private void RecordBeginRequestDiagnostics(HttpContext httpContext, long startTimestamp)
        {
            _diagnosticListener.Write(
                DeprecatedDiagnosticsBeginRequestKey,
                new
                {
                    httpContext = httpContext,
                    timestamp = startTimestamp
                });
        }

        [MethodImpl(MethodImplOptions.NoInlining)]
        private void RecordEndRequestDiagnostics(HttpContext httpContext, long currentTimestamp)
        {
            _diagnosticListener.Write(
                DeprecatedDiagnosticsEndRequestKey,
                new
                {
                    httpContext = httpContext,
                    timestamp = currentTimestamp
                });
        }

        [MethodImpl(MethodImplOptions.NoInlining)]
        private void RecordUnhandledExceptionDiagnostics(HttpContext httpContext, long currentTimestamp, Exception exception)
        {
            _diagnosticListener.Write(
                DiagnosticsUnhandledExceptionKey,
                new
                {
                    httpContext = httpContext,
                    timestamp = currentTimestamp,
                    exception = exception
                });
        }

        [MethodImpl(MethodImplOptions.NoInlining)]
        private static void RecordRequestStartEventLog(HttpContext httpContext)
        {
            HostingEventSource.Log.RequestStart(httpContext.Request.Method, httpContext.Request.Path);
        }

        [MethodImpl(MethodImplOptions.NoInlining)]
        private Activity StartActivity(HttpContext httpContext, out bool hasDiagnosticListener)
        {
            var activity = new Activity(ActivityName);
            hasDiagnosticListener = false;

            var headers = httpContext.Request.Headers;
            if (!headers.TryGetValue(HeaderNames.TraceParent, out var requestId))
            {
                headers.TryGetValue(HeaderNames.RequestId, out requestId);
            }

            if (!StringValues.IsNullOrEmpty(requestId))
            {
                activity.SetParentId(requestId);
                if (headers.TryGetValue(HeaderNames.TraceState, out var traceState))
                {
                    activity.TraceStateString = traceState;
                }

                // We expect baggage to be empty by default
                // Only very advanced users will be using it in near future, we encourage them to keep baggage small (few items)
                string[] baggage = headers.GetCommaSeparatedValues(HeaderNames.CorrelationContext);
                if (baggage.Length > 0)
                {
                    foreach (var item in baggage)
                    {
                        if (NameValueHeaderValue.TryParse(item, out var baggageItem))
                        {
                            activity.AddBaggage(baggageItem.Name.ToString(), baggageItem.Value.ToString());
                        }
                    }
                }
            }

            _diagnosticListener.OnActivityImport(activity, httpContext);

            if (_diagnosticListener.IsEnabled(ActivityStartKey))
            {
                hasDiagnosticListener = true;
                StartActivity(activity, httpContext);
            }
            else
            {
                activity.Start();
            }

            return activity;
        }

        [MethodImpl(MethodImplOptions.NoInlining)]
        private void StopActivity(HttpContext httpContext, Activity activity, bool hasDiagnosticListener)
        {
            if (hasDiagnosticListener)
            {
                StopActivity(activity, httpContext);
            }
            else
            {
                activity.Stop();
            }
        }

        // These are versions of DiagnosticSource.Start/StopActivity that don't allocate strings per call (see https://github.com/dotnet/corefx/issues/37055)
        private Activity StartActivity(Activity activity, HttpContext httpContext)
        {
            activity.Start();
            _diagnosticListener.Write(ActivityStartKey, httpContext);
            return activity;
        }

        private void StopActivity(Activity activity, HttpContext httpContext)
        {
            // Stop sets the end time if it was unset, but we want it set before we issue the write
            // so we do it now.   
            if (activity.Duration == TimeSpan.Zero)
            {
                activity.SetEndTime(DateTime.UtcNow);
            }
            _diagnosticListener.Write(ActivityStopKey, httpContext);
            activity.Stop();    // Resets Activity.Current (we want this after the Write)
        }
    }
}<|MERGE_RESOLUTION|>--- conflicted
+++ resolved
@@ -175,13 +175,8 @@
 
             _logger.Log(
                 logLevel: LogLevel.Information,
-<<<<<<< HEAD
                 eventId: new EventId(LoggerEventIds.RequestStarting, "RequestStarting"),
-                state: new HostingRequestStartingLog(httpContext),
-=======
-                eventId: LoggerEventIds.RequestStarting,
                 state: startLog,
->>>>>>> 0c5e370b
                 exception: null,
                 formatter: HostingRequestStartingLog.Callback);
         }
@@ -198,13 +193,8 @@
 
                 _logger.Log(
                     logLevel: LogLevel.Information,
-<<<<<<< HEAD
                     eventId: new EventId(LoggerEventIds.RequestFinished, "RequestFinished"),
-                    state: new HostingRequestFinishedLog(httpContext, elapsed),
-=======
-                    eventId: LoggerEventIds.RequestFinished,
                     state: new HostingRequestFinishedLog(context, elapsed),
->>>>>>> 0c5e370b
                     exception: null,
                     formatter: HostingRequestFinishedLog.Callback);
             }
